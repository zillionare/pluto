--- conflicted
+++ resolved
@@ -32,14 +32,7 @@
         ssp = SteepSlopesPool()
         codes = ["605001.XSHG"]
         with mock.patch("omicron.models.security.Query.eval", return_value=codes):
-<<<<<<< HEAD
-            await ssp.pooling(dt=datetime.date(2022, 11, 16))
-            actual = ssp.get(datetime.date(2022, 11, 16))
-            self.assertEqual(8, len(actual))
-            self.assertEqual("000697.XSHE", actual[0]["code"])
-=======
             await ssp.pooling(dt=datetime.date(2022, 11, 15))
             actual = ssp.get(datetime.date(2022, 11, 15))
             self.assertEqual(4, len(actual))
-            self.assertEqual("605001.XSHG", actual[0]["code"])
->>>>>>> cc6a12ac
+            self.assertEqual("605001.XSHG", actual[0]["code"])