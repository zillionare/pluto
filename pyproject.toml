[tool]
[tool.poetry]
name = "zillionare-pluto"
<<<<<<< HEAD
version = "0.3.0"
=======
version = "0.3.2"
>>>>>>> 9326f8b7
homepage = "https://github.com/zillionare/pluto"
description = "Skeleton project created by Python Project Wizard (ppw)."
authors = ["aaron yang <aaron_yang@jieyu.ai>"]
readme = "README.md"
license =  "MIT"
classifiers=[
    'Development Status :: 2 - Pre-Alpha',
    'Intended Audience :: Developers',
    'License :: OSI Approved :: MIT License',
    'Natural Language :: English',
    'Programming Language :: Python :: 3',
    'Programming Language :: Python :: 3.7',
    'Programming Language :: Python :: 3.8',
    'Programming Language :: Python :: 3.9',
    'Programming Language :: Python :: 3.10',
]
packages = [
    { include = "pluto" },
    { include = "tests", format = "sdist" },
]

[tool.poetry.dependencies]
python = ">=3.8,<3.9"
fire = "0.4.0"

black  = { version = "^22.3.0", optional = true}
isort  = { version = "5.10.1", optional = true}
flake8  = { version = "4.0.1", optional = true}
flake8-docstrings = { version = "^1.6.0", optional = true }
pytest  = { version = "^7.0.1", optional = true}
pytest-cov  = { version = "^3.0.0", optional = true}
tox  = { version = "^3.24.5", optional = true}
virtualenv  = { version = "^20.13.1", optional = true}
pip  = { version = "^22.0.3", optional = true}
mkdocs  = { version = "^1.2.3", optional = true}
mkdocs-include-markdown-plugin  = { version = "^3.2.3", optional = true}
mkdocs-material  = { version = "^8.1.11", optional = true}
mkdocstrings  = { version = "^0.18.0", optional = true}
mkdocs-material-extensions  = { version = "^1.0.3", optional = true}
twine  = { version = "^3.8.0", optional = true}
mkdocs-autorefs = {version = "^0.3.1", optional = true}
pre-commit = {version = "^2.17.0", optional = true}
toml = {version = "^0.10.2", optional = true}
livereload = {version = "^2.6.3", optional = true}
pyreadline = {version = "^2.1", optional = true}
mike = { version="^1.1.2", optional=true}
zillionare-core-types = "^0.5.2"
zillionare-omicron = {version = "^2.0.0a64", allow-prereleases = true}
zarr = "^2.13.2"
zillionare-trader-client = "^0.3"
cfg4py = "^0.9.4"
zillionare-ths-boards = "^0.2"
freezegun = "^1.2.2"
pyemit = "^0.5.0"
akshare = "^1.8.26"
prettytable = "^3.5.0"
orjson = "^3.8.3"

[tool.poetry.extras]
test = [
    "pytest",
    "black",
    "isort",
    "flake8",
    "flake8-docstrings",
    "pytest-cov"
    ]

dev = ["tox", "pre-commit", "virtualenv", "pip", "twine", "toml"]

doc = [
    "mkdocs",
    "mkdocs-include-markdown-plugin",
    "mkdocs-material",
    "mkdocstrings",
    "mkdocs-material-extension",
    "mkdocs-autorefs",
    "mike"
    ]

[tool.poetry.scripts]
pluto = 'pluto.cli:main'

[build-system]
requires = ["poetry-core>=1.0.0"]
build-backend = "poetry.core.masonry.api"

[tool.black]
line-length = 88
include = '\.pyi?$'
exclude = '''
/(
    \.eggs
  | \.git
  | \.hg
  | \.mypy_cache
  | \.tox
  | \.venv
  | _build
  | buck-out
  | build
  | dist
  | \.history
)/
'''
[tool.isort]
profile = "black"<|MERGE_RESOLUTION|>--- conflicted
+++ resolved
@@ -1,11 +1,7 @@
 [tool]
 [tool.poetry]
 name = "zillionare-pluto"
-<<<<<<< HEAD
-version = "0.3.0"
-=======
 version = "0.3.2"
->>>>>>> 9326f8b7
 homepage = "https://github.com/zillionare/pluto"
 description = "Skeleton project created by Python Project Wizard (ppw)."
 authors = ["aaron yang <aaron_yang@jieyu.ai>"]
