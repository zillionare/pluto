import logging
import os

import cfg4py
import omicron
import pkg_resources
from apscheduler.schedulers.asyncio import AsyncIOScheduler
from sanic import Sanic

from pluto.store.buy_limit_pool import BuyLimitPoolStore
from pluto.store.steep_slopes_pool import SteepSlopesPool
from pluto.store.touch_buy_limit_pool import TouchBuyLimitPoolStore
from pluto.strategies import wr_tradercliet as wr
from pluto.tasks.monitors import start_monitors
from pluto.web.blueprints import bp

application = Sanic("pluto")

logger = logging.getLogger(__name__)
ver = pkg_resources.get_distribution("zillionare-pluto").parsed_version


# @application.route('/')
# async def index(request):
#     return response.json({
#         "greetings": "welcome to zillionare-pluto",
#         "version": str(ver)
#     })


def serve_static_files(app):
    # set static path
    app_dir = os.path.dirname(__file__)
    app.static("/", os.path.join(app_dir, "web/static/index.html"))
    app.static("dist", os.path.join(app_dir, "web/static/dist"))
    app.static("pages", os.path.join(app_dir, "web/static/pages"))
    app.static("data", os.path.join(app_dir, "web/static/data"))


async def init(app, loop):
    cfg_folder = os.path.expanduser("~/zillionare/pluto")
    cfg = cfg4py.init(cfg_folder)

    await omicron.init()
    blp = BuyLimitPoolStore()
    tblp = TouchBuyLimitPoolStore()
    ssp = SteepSlopesPool()

<<<<<<< HEAD
    scheduler = AsyncIOScheduler(event_loop=loop, timezone="Asia/Shanghai")
    scheduler.add_job(blp.pooling, "cron", hour=15, minute=5)
    scheduler.add_job(tblp.pooling, "cron", hour=15, minute=8)
    scheduler.add_job(ssp.pooling, "cron", hour=15, minute=8)

    scheduler.add_job(
        wr.market_buy,
        "cron",
        hour=14,
        minute=0,
        second=0,
        name="14:00筛选并买入",
    )

    scheduler.add_job(
        wr.market_sell,
        "cron",
        hour=9,
        minute="31-59",
        second="*/10",
        name="9：30~9：59点检测并卖出",
    )

    scheduler.add_job(
        wr.market_sell,
        "cron",
        hour=10,
        second="*/10",
        name="10点检测并卖出",
    )

    scheduler.add_job(
        wr.market_sell,
        "cron",
        hour=11,
        minute="0-30",
        second="*/10",
        name="11：00~11：30点检测并卖出",
    )

    scheduler.add_job(
        wr.market_sell,
        "cron",
        hour=13,
        second="*/10",
        name="13:00~14:00检测并卖出",
    )

    scheduler.add_job(
        wr.market_sell,
        "cron",
        hour=14,
        minute="0-57",
        second="*/10",
        name="14:00~14:57检测并卖出",
    )
=======
    scheduler = AsyncIOScheduler(event_loop=loop)
    if cfg.tasks.pooling:
        scheduler.add_job(blp.pooling, "cron", hour=15, minute=5)
        scheduler.add_job(tblp.pooling, "cron", hour=15, minute=8)
        scheduler.add_job(ssp.pooling, "cron", hour=15, minute=8)

    if cfg.tasks.wr:
        scheduler.add_job(
            wr.market_buy,
            "cron",
            hour=14,
            minute=0,
            second=0,
            name="14:00筛选并买入",
        )

        scheduler.add_job(
            wr.market_sell,
            "cron",
            hour=9,
            minute="31-59",
            second="*/10",  # 每10秒执行一次
            name="9：30~9：59点检测并卖出",
        )

        scheduler.add_job(
            wr.market_sell,
            "cron",
            hour=10,
            second="*/10",  # 每10秒执行一次
            name="10点检测并卖出",
        )

        scheduler.add_job(
            wr.market_sell,
            "cron",
            hour=11,
            minute="0-30",
            second="*/10",  # 每10秒执行一次
            name="11：00~11：30点检测并卖出",
        )

        scheduler.add_job(
            wr.market_sell,
            "cron",
            hour=13,
            second="*/10",  # 每10秒执行一次
            name="13:00~14:00检测并卖出",
        )

        scheduler.add_job(
            wr.market_sell,
            "cron",
            hour=14,
            minute="0-57",
            second="*/10",  # 每10秒执行一次
            name="14:00~14:57检测并卖出",
        )
>>>>>>> be7178e7

    start_monitors(scheduler)
    scheduler.start()


def start(port: int = 2712):
    application.register_listener(init, "before_server_start")
    application.blueprint(bp)
    serve_static_files(application)

    application.run(
        host="0.0.0.0",
        port=port,
        register_sys_signals=True,
        workers=1,
        single_process=True,
    )
    logger.info("pluto serve stopped")


if __name__ == "__main__":
    start()<|MERGE_RESOLUTION|>--- conflicted
+++ resolved
@@ -46,64 +46,6 @@
     tblp = TouchBuyLimitPoolStore()
     ssp = SteepSlopesPool()
 
-<<<<<<< HEAD
-    scheduler = AsyncIOScheduler(event_loop=loop, timezone="Asia/Shanghai")
-    scheduler.add_job(blp.pooling, "cron", hour=15, minute=5)
-    scheduler.add_job(tblp.pooling, "cron", hour=15, minute=8)
-    scheduler.add_job(ssp.pooling, "cron", hour=15, minute=8)
-
-    scheduler.add_job(
-        wr.market_buy,
-        "cron",
-        hour=14,
-        minute=0,
-        second=0,
-        name="14:00筛选并买入",
-    )
-
-    scheduler.add_job(
-        wr.market_sell,
-        "cron",
-        hour=9,
-        minute="31-59",
-        second="*/10",
-        name="9：30~9：59点检测并卖出",
-    )
-
-    scheduler.add_job(
-        wr.market_sell,
-        "cron",
-        hour=10,
-        second="*/10",
-        name="10点检测并卖出",
-    )
-
-    scheduler.add_job(
-        wr.market_sell,
-        "cron",
-        hour=11,
-        minute="0-30",
-        second="*/10",
-        name="11：00~11：30点检测并卖出",
-    )
-
-    scheduler.add_job(
-        wr.market_sell,
-        "cron",
-        hour=13,
-        second="*/10",
-        name="13:00~14:00检测并卖出",
-    )
-
-    scheduler.add_job(
-        wr.market_sell,
-        "cron",
-        hour=14,
-        minute="0-57",
-        second="*/10",
-        name="14:00~14:57检测并卖出",
-    )
-=======
     scheduler = AsyncIOScheduler(event_loop=loop)
     if cfg.tasks.pooling:
         scheduler.add_job(blp.pooling, "cron", hour=15, minute=5)
@@ -162,7 +104,6 @@
             second="*/10",  # 每10秒执行一次
             name="14:00~14:57检测并卖出",
         )
->>>>>>> be7178e7
 
     start_monitors(scheduler)
     scheduler.start()
