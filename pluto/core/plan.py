import datetime
from typing import Dict, Iterable, List, Optional, Tuple

import numpy as np
import pandas as pd
<<<<<<< HEAD
from coretypes import FrameType
from omicron.extensions import array_math_round, math_round
=======
import talib as ta
from coretypes import BarsArray, FrameType
from omicron.extensions import math_round
>>>>>>> c93e05e3
from omicron.models.stock import Stock
from omicron.talib import moving_average, polyfit


def magic_numbers(close: float, opn: float, low: float) -> List[float]:
    """根据当前的收盘价、开盘价和最低价，猜测整数支撑、最低位支撑及开盘价支撑价格

    当前并未针对开盘价和最低价作特殊运算，将其返回仅仅为了使用方便考虑（比如，一次性打印出所有的支撑价）

    猜测支撑价主要使用整数位和均线位。

    Example:
        >>> magic_numbers(9.3, 9.3, 9.1)
        [8.4, 8.5, 8.6, 8.7, 8.8, 8.9, 9.0, 9.3, 9.1]

    Args:
        close: 当前收盘价
        opn: 当前开盘价
        low: 当前最低价

    Returns:
        可能的支撑价格列表
    """
    numbers = []

    order = len(str(int(close))) - 1
    step = 10 ** (order - 1)
    half_step = step // 2 or 0.5

    lower = int((close * 0.9 // step) * step)
    upper = int((close // step) * step)

    if close >= 10:
        for i in np.arange(lower, upper, step):
            numbers.append(round(i, 1))
            numbers.append(round(i + half_step, 1))
    else:
        for i in range(int(close * 9), int(close * 10)):
            if i / (10 * close) < 0.97 and i / (10 * close) > 0.9:
                numbers.append(i / 10)

    numbers.extend((opn, low))
    return numbers


def predict_next_ma(
    ma: Iterable[float], win: int, err_thresh: float = 3e-3
) -> Tuple[float, Tuple]:
    """预测下一个均线值。

    对于短均线如(5, 10, 20, 30),我们使用二阶拟合，如果不能拟合，则返回None, None
    对于长均线，使用一阶拟合。

    Args:
        ma: 均线数据
        win: 均线窗口。
        err_thresh: 进行均线拟合时允许的误差。

    Returns:
        预测的均线值，及其它信息，比如对短均线(<=30)进行预测时，还可能返回顶点坐标。
    """
    if win <= 30 and len(ma) >= 7:
        ma = ma[-7:]
        err, (a, b, c), (vx, _) = polyfit(ma / ma[0], deg=2)
        if err < err_thresh:
            f = np.poly1d((a, b, c))
            ma_hat = f(np.arange(8))
            pred_ma = math_round(ma_hat[-1] * ma[0], 2)
            return pred_ma, (a, vx)
        else:
            return None, ()

    if win > 30 and len(ma) >= 3:
        ma = ma[-3:]
        _, (a, b) = polyfit(ma, deg=1)
        f = np.poly1d((a, b))
        ma_hat = f([0, 1, 2, 3])
        pred_ma = math_round(ma_hat[-1], 2)
        return pred_ma, (a,)

    return None, ()


def ma_support_prices(mas: Dict[int, np.array], c0: float) -> Dict[int, float]:
    """计算下一周期的均线支撑价

    返回值中，如果某一均线对应值为负数，则表明该均线处于下降状态，不具有支撑力；如果为None, 则表明无法进行计算或者不适用（比如距离超过一个涨跌停）；否则返回正的支撑价。

    Args:
        mas: 移动均线序列，可包含np.NAN.键值必须为[5, 10, 20, 30, 60, 120, 250]中的一个。
        c0: 当前收盘价
    Returns:
        均线支撑价格.
    """
    # 判断短均线(5, 10, 20, 30)中有无向下拐头
    pred_prices = {}

    c0 = math_round(c0, 2)
    for win in (5, 10, 20, 30):
        ma = mas.get(win)
        if ma is None or c0 < math_round(ma[-1], 2):
            pred_prices[win] = None
            continue

        ma = ma[-7:]
        if np.count_nonzero(np.isnan(ma)) >= 1:
            pred_prices[win] = None
            continue

        pred_ma, extra = predict_next_ma(ma, win)
        if pred_ma is not None:
            vx, _ = extra
            vx = min(max(round(vx), 0), 6)

            if pred_ma < ma[vx] or pred_ma > c0:
                pred_prices[win] = -1
            else:
                gap = pred_ma / c0 - 1
                if abs(gap) < 0.099:
                    pred_prices[win] = pred_ma
                else:
                    pred_prices[win] = None
        elif ma[-1] < ma[-3]:
            pred_prices[win] = -1
        else:
            pred_prices[win] = None

    # 判断长均线走势及预期
    for win in (60, 120, 250):
        ma = mas.get(win)
        if ma is None or c0 < ma[-1]:
            pred_prices[win] = None
            continue

        pred_ma, (*_,) = predict_next_ma(ma, win)
        gap = pred_ma / c0 - 1

        if pred_ma > ma[-2]:
            pred_prices[win] = pred_ma
        elif pred_ma < ma[-2]:
            pred_prices[win] = -1
        else:
            pred_prices[win] = pred_ma

    return pred_prices


def name2code(name):
    """临时性用以计划的函数，需要添加到omicron"""
    result = Stock.fuzzy_match(name)
    if len(result) == 1:
        return list(result.keys())[0]
    else:
        return None


async def weekend_score(
    name: str, start: datetime.date
) -> Tuple[str, float, float, float, float]:
    """用以每周末给当周所选股进行评价的函数

    Args:
        name: 股票名
        start: 买入日期
    """
    code = name2code(name)
    if code is None:
        raise ValueError(f"股票名({name})错误")

    bars = await Stock.get_bars_in_range(code, FrameType.DAY, start)
    opn = bars["open"][0]
    close = bars["close"][-1]
    high = np.max(bars["high"])
    returns = close / opn - 1
    return name, opn, close, high, returns


async def group_weekend_score(names: str, start: datetime.date):
    """对一组同一时间买入的股票，计算到评估日（调用时）的表现"""
    results = []
    for name in names:
        results.append(await weekend_score(name, start))

    df = pd.DataFrame(results, columns=["股票", "开盘价", "周五收盘", "最高", "收盘收益"])
    return df.style.format(
        {
            "开盘价": lambda x: f"{x:.2f}",
            "周五收盘": lambda x: f"{x:.2f}",
            "最高": lambda x: f"{x:.2f}",
            "收盘收益": lambda x: f"{x:.1%}",
        }
    )


<<<<<<< HEAD
def reverse_ma(ma, close):
    return len(close) * ma - sum(close[1:])


def predict_next_price(bars, win=10) -> Tuple[float, float]:
    """通过均线预测下一个bar的收盘价

    Returns:
        预测的下一个收盘价和均线值。如果无法预测，返回None,None
    """
    close = bars["close"]

    if len(close) < win + 6:
        return None, None

    # make moving_average faster by cutting off unnecessary close
    close = close[-win - 6 :]
    ma = array_math_round(moving_average(close, win)[-7:], 2)
    err, (a, b, c), _ = polyfit(ma / ma[0], deg=2)

    if err < 3e-3:
        f = np.poly1d((a, b, c))
        ma_hat = f(np.arange(8))[-1] * ma[0]
        return reverse_ma(ma_hat, close[-win:]), ma_hat.item()

    return None, None
=======
async def round_numbers(
    price: float, limit_prices: Tuple[float, float]
) -> Tuple[list, list]:
    """该函数列出当前传入行情数据下的整数支撑，整数压力。
    传入行情价格可以是日线级别，也可以是30分钟级别。
    整数的含义不仅是以元为单位的整数，还有以角为单位的整数。

    原理：
        支撑位整数是跌停价到传入价格之间的五档整数。
        压力位整数是传入价格价到涨停价之间的五档整数。
        除此之外，0.5，5和50的倍数也是常用支撑压力位。

    Example:
        >>> round_numbers(10.23, 10.2, 10.56, 10.11)
        ([9.9, 10.0, 10.1, 10.2], [10.6, 10.7, 10.8])

    Args:
        price: 传入的价格
        limit_prices: 传入需要计算整数支撑和压力的当天[跌停价，涨停价]

    Returns:
        返回有两个元素的Tuple, 第一个为支撑数列， 第二个为压力数列。
    """
    low_limit = limit_prices[0]
    high_limit = limit_prices[1]
    mean_limit = (low_limit + high_limit) / 2
    step = int(mean_limit) / 50  # 上下涨跌20%，再分10档，即2%左右为一档

    # 根据传入的价格，100以内保留一位小数，大于100只保留整数位
    if price < 10:
        step_ints = np.around(np.arange(low_limit, high_limit + step, step), 1)
        # 涨跌停价格之间0.5为倍数的所有数+十档
        int_low = low_limit - low_limit % 0.5 + 0.5
        five_times = np.around(np.arange(int_low, high_limit, 0.5), 1)
        total_int = np.append(step_ints, five_times)

    elif 10 <= price < 100:
        # 涨跌停价格之间0.5为倍数的所有数
        int_low = low_limit - low_limit % 0.5 + 0.5
        total_int = np.around(np.arange(int_low, high_limit, 0.5), 1)

    elif 100 <= price < 500:
        step_ints = np.around(np.arange(low_limit, high_limit + step, step), 0)
        # 涨跌停价格之间5为倍数的所有数
        int_low = low_limit - low_limit % 5 + 5
        five_times = np.around(np.arange(int_low, high_limit, 5), 1)
        total_int = np.append(step_ints, five_times)

    elif 500 <= price < 1000:
        # 涨跌停价格之间50为倍数的所有数
        int_low = low_limit - low_limit % 5 + 5
        total_int = np.around(np.arange(int_low, high_limit, 5), 1)

    else:
        # 涨跌停价格之间50为倍数的所有数
        int_low = low_limit - low_limit % 50 + 50
        total_int = np.around(np.arange(int_low, high_limit, 50), 1)

    total_int = total_int[(total_int <= high_limit) & (total_int >= low_limit)]
    total_int = np.append(low_limit, total_int)
    total_int = np.append(total_int, high_limit)
    total_int = np.unique(np.around(total_int, 2))

    support_list = total_int[total_int < price]
    resist_list = total_int[total_int > price]

    return support_list, resist_list


async def ma_sup_resist(code: str, bars: BarsArray) -> Tuple[dict, dict]:
    """均线支撑、压力位与当前k线周期同步，即当k线为日线时，
    使用日线均线计算；如果为30分钟，则使用30分钟均线；
    对超过涨跌停的支撑、压力位不显示；当有多个支撑位时，
    支撑位从上到下只显示3档；对压力位也是如此。

    包含wins = [5, 10, 20, 30, 60, 90, 120, 250]的均线；
    均线只有趋势向上才可做为支撑；
    只返回传输行情数据的最后一天的支撑均线， 压力均线。

    Args:
        code: 股票代码
        bars: 具有时间序列的行情数据，长度必须大于250。

    Returns：
        返回包含两个Dictionary类型的Tuple。
        第一个为均线支撑的Dictionary：keys是均线的win, values是(对应win的最后一个均线值， 均线值/最低价-1)；
        第二个为均线压力的Dictionary：keys是均线的win, values是(对应win的最后一个均线值， 均线值/最高价-1)。
    """
    assert len(bars) > 260, "Length of data must more than 260!"

    close = bars["close"]
    close = close.astype(np.float64)
    frame = bars["frame"][-1]
    low = bars["low"][-1]
    high = bars["high"][-1]
    open_ = bars["open"][-1]
    high_body = max(close[-1], open_)
    low_body = min(close[-1], open_)

    date = frame.item()
    limit_flag = await Stock.get_trade_price_limits(code, date, date)
    high_limit = limit_flag["high_limit"].item()
    low_limit = limit_flag["low_limit"].item()

    wins = [5, 10, 20, 30, 60, 90, 120, 250]
    ma_sups = {}
    ma_resist = {}
    for win in wins:
        all_ma = ta.MA(close, win)
        ma_trade = all_ma[-1] - all_ma[-5]
        ma = all_ma[-1]
        if (ma >= low_limit) and (ma <= low_body) and (ma_trade > 0):
            ma_sups[win] = ma, ma / low - 1
        elif (ma >= high_body) and (ma <= high_limit):
            ma_resist[win] = ma, ma / high - 1

    sorted_ma_sups = sorted(ma_sups.items(), key=lambda x: (x[1], x[0]), reverse=True)
    selected_ma_sups = dict(sorted_ma_sups[:3])

    sorted_ma_resist = sorted(ma_resist.items(), key=lambda x: (x[1], x[0]))
    selected_ma_resists = dict(sorted_ma_resist[:3])

    return selected_ma_sups, selected_ma_resists
>>>>>>> c93e05e3
<|MERGE_RESOLUTION|>--- conflicted
+++ resolved
@@ -3,14 +3,9 @@
 
 import numpy as np
 import pandas as pd
-<<<<<<< HEAD
-from coretypes import FrameType
-from omicron.extensions import array_math_round, math_round
-=======
 import talib as ta
 from coretypes import BarsArray, FrameType
-from omicron.extensions import math_round
->>>>>>> c93e05e3
+from omicron.extensions import array_math_round, math_round
 from omicron.models.stock import Stock
 from omicron.talib import moving_average, polyfit
 
@@ -205,34 +200,6 @@
     )
 
 
-<<<<<<< HEAD
-def reverse_ma(ma, close):
-    return len(close) * ma - sum(close[1:])
-
-
-def predict_next_price(bars, win=10) -> Tuple[float, float]:
-    """通过均线预测下一个bar的收盘价
-
-    Returns:
-        预测的下一个收盘价和均线值。如果无法预测，返回None,None
-    """
-    close = bars["close"]
-
-    if len(close) < win + 6:
-        return None, None
-
-    # make moving_average faster by cutting off unnecessary close
-    close = close[-win - 6 :]
-    ma = array_math_round(moving_average(close, win)[-7:], 2)
-    err, (a, b, c), _ = polyfit(ma / ma[0], deg=2)
-
-    if err < 3e-3:
-        f = np.poly1d((a, b, c))
-        ma_hat = f(np.arange(8))[-1] * ma[0]
-        return reverse_ma(ma_hat, close[-win:]), ma_hat.item()
-
-    return None, None
-=======
 async def round_numbers(
     price: float, limit_prices: Tuple[float, float]
 ) -> Tuple[list, list]:
@@ -355,5 +322,4 @@
     sorted_ma_resist = sorted(ma_resist.items(), key=lambda x: (x[1], x[0]))
     selected_ma_resists = dict(sorted_ma_resist[:3])
 
-    return selected_ma_sups, selected_ma_resists
->>>>>>> c93e05e3
+    return selected_ma_sups, selected_ma_resists