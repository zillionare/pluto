import datetime
from typing import Tuple

import numpy as np
import pandas as pd
from coretypes import BarsArray, FrameType
from omicron.models.security import Security
from omicron.models.stock import Stock
from sklearn.metrics.pairwise import cosine_similarity

from pluto.core.metrics import vanilla_score
from pluto.strategies.base import BaseStrategy


class TheForceStrategy(BaseStrategy):
    # we mimic a neural network here, which eigens are `trained` weights, cosine_similarity is the function learned from training
    # todo: to mimic a full connected layer, let the result of function `predict` will fall into categories, instead of the raw similarity
    # by doing this (the mimic), we avoid building huge training dataset

    force_eigens = [
        [1, 1.4, 2]
        # negative eigen goes here
    ]
    returns_eigens = [
        [0, 0.02, 0.03]
        # negative eigen goes here
    ]

<<<<<<< HEAD
=======
    index_eigens = [[]]
    amplitude_eigens = [[]]

>>>>>>> 6e73e8a6
    def __init__(self, thresh: float = 0.95):
        """

        Args:
            thresh: 进行特征断言时需要满足的最小相似度阈值。
        """
        self.thresh = thresh

    def extract_features(self, bars: BarsArray) -> Tuple[np.array, np.array]:
        """从k线数据中提取本策略需要的特征"""
        if len(bars) < 4:
            raise ValueError("size of bars must be at least 4")

        bars = bars[-4:]
        vol = bars["volume"]
        close = bars["close"]

        vol = vol[1:] / vol[:-1]
        returns = close[1:] / close[:-1] - 1

        return np.vstack((vol, returns))

    def predict(self, bars: BarsArray) -> int:
        """

        Args:
            bars: 行情数据，不得小于4个bar。

        Returns:
            如果大于零，表明符合买入模式中的某一个。如果小于零，表明符合卖出中的某一个。等于零表明未响应特征。
        """
        vol_features, returns_features = self.extract_features(bars)

        # want row-wise sim result only
        sim_vol = cosine_similarity(self.force_eigens, vol_features)
        sim_returns = cosine_similarity(self.returns_eigens, returns_features)

        sim = np.hstack((sim_vol, sim_returns))

        # 判断是否某一行全部大于thresh
        mask = (sim >= self.thresh).all(axis=1)
        return np.any(mask)

    async def backtest(self, start: datetime.date, end: datetime.date):
        """回测"""
        codes = (
            await Security.select()
            .types(["stock"])
            .exclude_st()
            .exclude_cyb()
            .exclude_kcb()
            .eval()
        )
        results = []
        for code in codes:
            bars = await Stock.get_bars_in_range(code, FrameType.DAY, start, end)
            name = await Security.alias(code)
            for i in range(4, len(bars) - 3):
                xbars = bars[:i]
                fired = self.predict(xbars)

                if fired:
                    ybars = bars[i - 1 : i + 3]
                    #                 close = ybars["close"]

                    #                 t0 = ybars["frame"][0].item().date()
                    #                 c0 = round(ybars["close"][0].item(), 2)

                    _, max_returns, mdds = await vanilla_score(ybars, code)

                    if len(max_returns):
                        if len(mdds):
                            results.append(
                                (
                                    name,
                                    ybars[0]["frame"].item().date(),
                                    max_returns[0],
                                    mdds[0],
                                )
                            )
                        else:
                            results.append(
                                (
                                    name,
                                    ybars[0]["frame"].item().date(),
                                    max_returns[0],
                                    None,
                                )
                            )

        return pd.DataFrame(results, columns=["name", "frame", "max_return", "mdd"])

    async def scan(self):
        """以最新行情扫描市场，以期发现投资机会"""
        codes = (
            await Security.select()
            .types(["stock"])
            .exclude_st()
            .exclude_cyb()
            .exclude_kcb()
            .eval()
        )
        results = []
        for code in codes:
            bars = await Stock.get_bars(code, 4, FrameType.DAY)
            if len(bars) < 4:
                continue
            signal = self.predict(bars)
            if signal > 0:
                name = await Security.alias(code)
                results.append((name, code, signal))

        return results<|MERGE_RESOLUTION|>--- conflicted
+++ resolved
@@ -26,12 +26,9 @@
         # negative eigen goes here
     ]
 
-<<<<<<< HEAD
-=======
     index_eigens = [[]]
     amplitude_eigens = [[]]
 
->>>>>>> 6e73e8a6
     def __init__(self, thresh: float = 0.95):
         """
 
