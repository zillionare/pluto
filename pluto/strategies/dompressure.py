--- conflicted
+++ resolved
@@ -3,12 +3,9 @@
 import numpy as np
 import talib as ta
 from coretypes import BarsArray
-<<<<<<< HEAD
 from omicron.talib import moving_average, pct_error
-=======
 
 from pluto.core.metrics import convex_score
->>>>>>> fa30afd7
 
 
 def dom_pressure(bars: BarsArray, win: int) -> Tuple:
@@ -33,40 +30,18 @@
 
     close = bars["close"]
     high = bars["high"]
-<<<<<<< HEAD
-    close = close.astype(np.float64)
+    low = bars["low"]
 
-    index = np.arange(7)
-    ma = ta.MA(close, win)[-7:]
-    cls = close[-7:]
-    hig = high[-7:]
-    z = np.polyfit(index, ma, 3)
-    p = np.poly1d(z)
-    ma_hat = p(index)
-    error = pct_error(ma, ma_hat)
-    # max_ma_hat = np.nanmax(ma_hat)
+    ma = ta.MA(close, win)[-10:]
+    score = convex_score(ma)
 
-    # 二阶导：
-    coef = list(p)
-    convex = index * 6 * coef[0] + 2 * coef[1]
-
-    if (
-        (np.count_nonzero(convex <= 0) > 5)
-        and (error < 3e-3)
-        and (np.mean(convex) < convexity)
-    ):
-        # and (cls[-1] < max_ma_hat)
-        hig_break = hig > ma
-        hig_break_num = np.count_nonzero(hig_break)
-        cls_under_num = np.count_nonzero(cls < ma)
-
-        if win != 5:
-            # close以低于ma为主，且至少一个bar的high高于ma,确认压力
-            if (cls_under_num > 3) and (hig_break_num >= 1):  # and (not hig_break[-1])
-                return np.count_nonzero(hig_break) / 7
-        elif win == 5:
-            if hig_break_num >= 3:  # and (not hig_break[-1])
-                return np.count_nonzero(hig_break) / 7
+    # 最后一个bar如果全部在均线之上（low > ma)则不满足条件；如果收盘价在ma上方不远，符合条件
+    last_bar_status = (
+        (close[-1] < ma[-1] * 1.01) and (low[-1] < ma[-1]) and ma[-1] < np.max(ma)
+    )
+    if score < -0.5 and last_bar_status and ma[-1] > ma[0]:
+        breakouts = np.count_nonzero((high[-10:] >= ma))
+        return breakouts / 10, score
 
 
 def saucer_support(bars: BarsArray, win: int) -> float:
@@ -111,18 +86,4 @@
     if nbreaks > 0:
         return nbreaks / 7
 
-    return None
-=======
-    low = bars["low"]
-
-    ma = ta.MA(close, win)[-10:]
-    score = convex_score(ma)
-
-    # 最后一个bar如果全部在均线之上（low > ma)则不满足条件；如果收盘价在ma上方不远，符合条件
-    last_bar_status = (
-        (close[-1] < ma[-1] * 1.01) and (low[-1] < ma[-1]) and ma[-1] < np.max(ma)
-    )
-    if score < -0.5 and last_bar_status and ma[-1] > ma[0]:
-        breakouts = np.count_nonzero((high[-10:] >= ma))
-        return breakouts / 10, score
->>>>>>> fa30afd7
+    return None